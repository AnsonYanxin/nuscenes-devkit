# nuScenes dev-kit.
# Code written by Sergi Adipraja Widjaja, 2019.
# + Map mask by Kiwoo Shin, 2019.
# + Methods operating on NuScenesMap and NuScenes by Holger Caesar, 2019.

import json
import os
import random
from typing import Dict, List, Tuple, Optional, Union, Any

import cv2
import descartes
import matplotlib.gridspec as gridspec
import matplotlib.pyplot as plt
import numpy as np
from PIL import Image
from matplotlib.axes import Axes
from matplotlib.figure import Figure
from matplotlib.patches import Rectangle, Arrow
from mpl_toolkits.axes_grid1.inset_locator import mark_inset
from pyquaternion import Quaternion
from shapely import affinity
from shapely.geometry import Polygon, MultiPolygon, LineString, Point, box
from tqdm import tqdm

from nuscenes.nuscenes import NuScenes
from nuscenes.utils.geometry_utils import view_points
from nuscenes.map_expansion.arcline_path_utils import discretize_lane

# Recommended style to use as the plots will show grids.
plt.style.use('seaborn-whitegrid')

# Define a map geometry type for polygons and lines.
Geometry = Union[Polygon, LineString]


class NuScenesMap:
    """
    NuScenesMap database class for querying and retrieving information from the semantic maps.
    Before using this class please use the provided tutorial in `map_demo.ipynb`.

    Below you can find the map origins (south eastern corner, in [lat, lon]) for each of the 4 maps in nuScenes:
    boston-seaport: [42.336849169438615, -71.05785369873047]
    singapore-onenorth: [1.2882100868743724, 103.78475189208984]
    singapore-hollandvillage: [1.2993652317780957, 103.78217697143555]
    singapore-queenstown: [1.2782562240223188, 103.76741409301758]

    The dimensions of the maps are as follows ([width, height] in meters):
    singapore-onenorth: [1585.6, 2025.0]
    singapore-hollandvillage: [2808.3, 2922.9]
    singapore-queenstown: [3228.6, 3687.1]
    boston-seaport: [2979.5, 2118.1]
    The rasterized semantic maps (e.g. singapore-onenorth.png) published with nuScenes v1.0 have a scale of 10px/m,
    hence the above numbers are the image dimensions divided by 10.

    We use the same WGS 84 Web Mercator (EPSG:3857) projection as Google Maps/Earth.
    """
    def __init__(self,
                 dataroot: str = '/data/sets/nuscenes',
                 map_name: str = 'singapore-onenorth'):
        """
        Loads the layers, create reverse indices and shortcuts, initializes the explorer class.
        :param dataroot: Path to the layers in the form of a .json file.
        :param map_name: Which map out of `singapore-onenorth`, `singepore-hollandvillage`, `singapore-queenstown`,
        `boston-seaport` that we want to load.
        """
        assert map_name in ['singapore-onenorth', 'singapore-hollandvillage', 'singapore-queenstown', 'boston-seaport']

        self.dataroot = dataroot
        self.map_name = map_name

        self.json_fname = os.path.join(self.dataroot, "maps", "{}.json".format(self.map_name))

        self.geometric_layers = ['polygon', 'line', 'node']

        # These are the non-geometric layers which have polygons as the geometric descriptors.
        self.non_geometric_polygon_layers = ['drivable_area', 'road_segment', 'road_block', 'lane', 'ped_crossing',
                                             'walkway', 'stop_line', 'carpark_area']

        # We want to be able to search for lane connectors, but not render them.
        self.lookup_polygon_layers = self.non_geometric_polygon_layers + ['lane_connector']

        # These are the non-geometric layers which have line strings as the geometric descriptors.
        self.non_geometric_line_layers = ['road_divider', 'lane_divider', 'traffic_light']
        self.non_geometric_layers = self.non_geometric_polygon_layers + self.non_geometric_line_layers
        self.layer_names = self.geometric_layers + self.lookup_polygon_layers + self.non_geometric_line_layers

        with open(self.json_fname, 'r') as fh:
            self.json_obj = json.load(fh)

        self.canvas_edge = self.json_obj['canvas_edge']
        self._load_layers()
        self._make_token2ind()
        self._make_shortcuts()

        self.explorer = NuScenesMapExplorer(self)

        # Parse the map version and print a warning for deprecated maps.
        if 'version' in self.json_obj:
            self.version = self.json_obj['version']
        else:
            self.version = '1.0'
        if self.version < '1.1':
            print('Warning: You are using an outdated map version! Please go to https://www.nuscenes.org/download to '
                  'download the latest map!')

    def _load_layer(self, layer_name: str) -> List[dict]:
        """
        Returns a list of records corresponding to the layer name.
        :param layer_name: Name of the layer that will be loaded.
        :return: A list of records corresponding to a layer.
        """
        return self.json_obj[layer_name]

    def _load_arcline_path(self,) -> Dict[str, Dict[str, Any]]:
        """
        Returns a dictionary mapping arcline_path_3 token to arcline_path_3 record.
        :return: Dictionary Mapping token to arcline_path_3
        """
        return self.json_obj['arcline_path_3']

    def _load_layers(self) -> None:
        """ Loads each available layer. """

        # Explicit assignment of layers are necessary to help the IDE determine valid class members.
        self.polygon = self._load_layer('polygon')
        self.line = self._load_layer('line')
        self.node = self._load_layer('node')
        self.drivable_area = self._load_layer('drivable_area')
        self.road_segment = self._load_layer('road_segment')
        self.road_block = self._load_layer('road_block')
        self.lane = self._load_layer('lane')
        self.ped_crossing = self._load_layer('ped_crossing')
        self.walkway = self._load_layer('walkway')
        self.stop_line = self._load_layer('stop_line')
        self.carpark_area = self._load_layer('carpark_area')
        self.road_divider = self._load_layer('road_divider')
        self.lane_divider = self._load_layer('lane_divider')
        self.traffic_light = self._load_layer('traffic_light')
<<<<<<< HEAD
        self.arcline_path_3 = self._load_layer('arcline_path_3')
        self.lane_connector = self._load_layer('lane_connector')
        self.connectivity = self._load_layer('connectivity')
=======
        self.arcline_path_3 = self._load_arcline_path()
        self.lane_connector = self._load_layer('lane_connector')
>>>>>>> a7146227

    def _make_token2ind(self) -> None:
        """ Store the mapping from token to layer index for each layer. """
        self._token2ind = dict()
        for layer_name in self.layer_names:
            self._token2ind[layer_name] = dict()

            for ind, member in enumerate(getattr(self, layer_name)):
                self._token2ind[layer_name][member['token']] = ind

    def _make_shortcuts(self) -> None:
        """ Makes the record shortcuts. """

        # Makes a shortcut between non geometric records to their nodes.
        for layer_name in self.non_geometric_polygon_layers:
            if layer_name == 'drivable_area':  # Drivable area has more than one geometric representation.
                pass
            else:
                for record in self.__dict__[layer_name]:
                    polygon_obj = self.get('polygon', record['polygon_token'])
                    record['exterior_node_tokens'] = polygon_obj['exterior_node_tokens']
                    record['holes'] = polygon_obj['holes']

        for layer_name in self.non_geometric_line_layers:
            for record in self.__dict__[layer_name]:
                record['node_tokens'] = self.get('line', record['line_token'])['node_tokens']

        # Makes a shortcut between stop lines to their cues, there's different cues for different types of stop line.
        # Refer to `_get_stop_line_cue()` for details.
        for record in self.stop_line:
            cue = self._get_stop_line_cue(record)
            record['cue'] = cue

        # Makes a shortcut between lanes to their lane divider segment nodes.
        for record in self.lane:
            record['left_lane_divider_segment_nodes'] = [self.get('node', segment['node_token']) for segment in
                                                         record['left_lane_divider_segments']]
            record['right_lane_divider_segment_nodes'] = [self.get('node', segment['node_token']) for segment in
                                                          record['right_lane_divider_segments']]

    def _get_stop_line_cue(self, stop_line_record: dict) -> List[dict]:
        """
        Get the different cues for different types of stop lines.
        :param stop_line_record: A single stop line record.
        :return: The cue for that stop line.
        """
        if stop_line_record['stop_line_type'] in ['PED_CROSSING', 'TURN_STOP']:
            return [self.get('ped_crossing', token) for token in stop_line_record['ped_crossing_tokens']]
        elif stop_line_record['stop_line_type'] in ['STOP_SIGN', 'YIELD']:
            return []
        elif stop_line_record['stop_line_type'] == 'TRAFFIC_LIGHT':
            return [self.get('traffic_light', token) for token in stop_line_record['traffic_light_tokens']]

    def get(self, layer_name: str, token: str) -> dict:
        """
        Returns a record from the layer in constant runtime.
        :param layer_name: Name of the layer that we are interested in.
        :param token: Token of the record.
        :return: A single layer record.
        """
        assert layer_name in self.layer_names, "Layer {} not found".format(layer_name)

        return getattr(self, layer_name)[self.getind(layer_name, token)]

    def getind(self, layer_name: str, token: str) -> int:
        """
        This returns the index of the record in a layer in constant runtime.
        :param layer_name: Name of the layer we are interested in.
        :param token: Token of the record.
        :return: The index of the record in the layer, layer is an array.
        """
        return self._token2ind[layer_name][token]

    def render_record(self,
                      layer_name: str,
                      token: str,
                      alpha: float = 0.5,
                      figsize: Tuple[int, int] = (15, 15),
                      other_layers: List[str] = None) -> Tuple[Figure, Tuple[Axes, Axes]]:
        """
         Render a single map record. By default will also render 3 layers which are `drivable_area`, `lane`,
         and `walkway` unless specified by `other_layers`.
         :param layer_name: Name of the layer that we are interested in.
         :param token: Token of the record that you want to render.
         :param alpha: The opacity of each layer that gets rendered.
         :param figsize: Size of the whole figure.
         :param other_layers: What other layers to render aside from the one specified in `layer_name`.
         :return: The matplotlib figure and axes of the rendered layers.
         """
        return self.explorer.render_record(layer_name, token, alpha, figsize, other_layers)

    def render_layers(self,
                      layer_names: List[str],
                      alpha: float = 0.5,
                      figsize: Tuple[int, int] = (15, 15)) -> Tuple[Figure, Axes]:
        """
        Render a list of layer names.
        :param layer_names: A list of layer names.
        :param alpha: The opacity of each layer that gets rendered.
        :param figsize: Size of the whole figure.
        :return: The matplotlib figure and axes of the rendered layers.
        """
        return self.explorer.render_layers(layer_names, alpha, figsize)

    def render_map_patch(self,
                         box_coords: Tuple[float, float, float, float],
                         layer_names: List[str] = None,
                         alpha: float = 0.5,
                         figsize: Tuple[int, int] = (15, 15),
                         render_egoposes_range: bool = True,
                         render_legend: bool = True) -> Tuple[Figure, Axes]:
        """
        Renders a rectangular patch specified by `box_coords`. By default renders all layers.
        :param box_coords: The rectangular patch coordinates (x_min, y_min, x_max, y_max).
        :param layer_names: All the non geometric layers that we want to render.
        :param alpha: The opacity of each layer.
        :param figsize: Size of the whole figure.
        :param render_egoposes_range: Whether to render a rectangle around all ego poses.
        :param render_legend: Whether to render the legend of map layers.
        :return: The matplotlib figure and axes of the rendered layers.
        """
        return self.explorer.render_map_patch(box_coords, layer_names, alpha, figsize,
                                              render_egoposes_range, render_legend)

    def render_map_in_image(self,
                            nusc: NuScenes,
                            sample_token: str,
                            camera_channel: str = 'CAM_FRONT',
                            alpha: float = 0.3,
                            patch_radius: float = 10000,
                            min_polygon_area: float = 1000,
                            render_behind_cam: bool = True,
                            render_outside_im: bool = True,
                            layer_names: List[str] = None,
                            verbose: bool = True,
                            out_path: str = None) -> None:
        """
        Render a nuScenes camera image and overlay the polygons for the specified map layers.
        Note that the projections are not always accurate as the localization is in 2d.
        :param nusc: The NuScenes instance to load the image from.
        :param sample_token: The image's corresponding sample_token.
        :param camera_channel: Camera channel name, e.g. 'CAM_FRONT'.
        :param alpha: The transparency value of the layers to render in [0, 1].
        :param patch_radius: The radius in meters around the ego car in which to select map records.
        :param min_polygon_area: Minimum area a polygon needs to have to be rendered.
        :param render_behind_cam: Whether to render polygons where any point is behind the camera.
        :param render_outside_im: Whether to render polygons where any point is outside the image.
        :param layer_names: The names of the layers to render, e.g. ['lane'].
            If set to None, the recommended setting will be used.
        :param verbose: Whether to print to stdout.
        :param out_path: Optional path to save the rendered figure to disk.
        """
        self.explorer.render_map_in_image(nusc, sample_token, camera_channel=camera_channel, alpha=alpha,
                                          patch_radius=patch_radius, min_polygon_area=min_polygon_area,
                                          render_behind_cam=render_behind_cam, render_outside_im=render_outside_im,
                                          layer_names=layer_names, verbose=verbose, out_path=out_path)

    def render_egoposes_on_fancy_map(self,
                                     nusc: NuScenes,
                                     scene_tokens: List = None,
                                     verbose: bool = True,
                                     out_path: str = None,
                                     render_egoposes: bool = True,
                                     render_egoposes_range: bool = True,
                                     render_legend: bool = True) -> np.ndarray:
        """
        Renders each ego pose of a list of scenes on the map (around 40 poses per scene).
        This method is heavily inspired by NuScenes.render_egoposes_on_map(), but uses the map expansion pack maps.
        :param nusc: The NuScenes instance to load the ego poses from.
        :param scene_tokens: Optional list of scene tokens corresponding to the current map location.
        :param verbose: Whether to show status messages and progress bar.
        :param out_path: Optional path to save the rendered figure to disk.
        :param render_egoposes: Whether to render ego poses.
        :param render_egoposes_range: Whether to render a rectangle around all ego poses.
        :param render_legend: Whether to render the legend of map layers.
        :return: <np.float32: n, 2>. Returns a matrix with n ego poses in global map coordinates.
        """
        return self.explorer.render_egoposes_on_fancy_map(nusc, scene_tokens=scene_tokens,
                                                          verbose=verbose, out_path=out_path,
                                                          render_egoposes=render_egoposes,
                                                          render_egoposes_range=render_egoposes_range,
                                                          render_legend=render_legend)

    def render_map_mask(self,
                        patch_box: Tuple[float, float, float, float],
                        patch_angle: float,
                        layer_names: List[str] = None,
                        canvas_size: Tuple[int, int] = (100, 100),
                        figsize: Tuple[int, int] = (15, 15),
                        n_row: int = 2) -> Tuple[Figure, List[Axes]]:
        """
        Render map mask of the patch specified by patch_box and patch_angle.
        :param patch_box: Patch box defined as [x_center, y_center, height, width].
        :param patch_angle: Patch orientation in degrees.
        :param layer_names: A list of layer names to be returned.
        :param canvas_size: Size of the output mask (h, w).
        :param figsize: Size of the figure.
        :param n_row: Number of rows with plots.
        :return: The matplotlib figure and a list of axes of the rendered layers.
        """
        return self.explorer.render_map_mask(patch_box, patch_angle, layer_names, canvas_size,
                                             figsize=figsize, n_row=n_row)

    def get_map_mask(self,
                     patch_box: Tuple[float, float, float, float],
                     patch_angle: float,
                     layer_names: List[str] = None,
                     canvas_size: Optional[Tuple[int, int]] = (100, 100)) -> np.ndarray:
        """
        Return list of map mask layers of the specified patch.
        :param patch_box: Patch box defined as [x_center, y_center, height, width]. If None, this plots the entire map.
        :param patch_angle: Patch orientation in degrees. North-facing corresponds to 0.
        :param layer_names: A list of layer names to be extracted, or None for all non-geometric layers.
        :param canvas_size: Size of the output mask (h, w). If None, we use the default resolution of 10px/m.
        :return: Stacked numpy array of size [c x h x w] with c channels and the same width/height as the canvas.
        """
        return self.explorer.get_map_mask(patch_box, patch_angle, layer_names, canvas_size)

    def get_map_geom(self,
                     patch_box: Tuple[float, float, float, float],
                     patch_angle: float,
                     layer_names: List[str]) -> List[Tuple[str, List[Geometry]]]:
        """
        Returns a list of geometries in the specified patch_box.
        These are unscaled, but aligned with the patch angle.
        :param patch_box: Patch box defined as [x_center, y_center, height, width].
        :param patch_angle: Patch orientation in degrees.
                            North-facing corresponds to 0.
        :param layer_names: A list of layer names to be extracted, or None for all non-geometric layers.
        :return: List of layer names and their corresponding geometries.
        """
        return self.explorer.get_map_geom(patch_box, patch_angle, layer_names)

    def get_records_in_patch(self,
                             box_coords: Tuple[float, float, float, float],
                             layer_names: List[str] = None,
                             mode: str = 'intersect') -> Dict[str, List[str]]:
        """
        Get all the record token that intersects or is within a particular rectangular patch.
        :param box_coords: The rectangular patch coordinates (x_min, y_min, x_max, y_max).
        :param layer_names: Names of the layers that we want to retrieve in a particular patch. By default will always
        look at the all non geometric layers.
        :param mode: "intersect" will return all non geometric records that intersects the patch, "within" will return
        all non geometric records that are within the patch.
        :return: Dictionary of layer_name - tokens pairs.
        """
        return self.explorer.get_records_in_patch(box_coords, layer_names, mode)

    def is_record_in_patch(self,
                           layer_name: str,
                           token: str,
                           box_coords: Tuple[float, float, float, float],
                           mode: str = 'intersect') -> bool:
        """
        Query whether a particular record is in a rectangular patch
        :param layer_name: The layer name of the record.
        :param token: The record token.
        :param box_coords: The rectangular patch coordinates (x_min, y_min, x_max, y_max).
        :param mode: "intersect" means it will return True if the geometric object intersects the patch, "within" will
                     return True if the geometric object is within the patch.
        :return: Boolean value on whether a particular record intersects or within a particular patch.
        """
        return self.explorer.is_record_in_patch(layer_name, token, box_coords, mode)

    def layers_on_point(self, x: float, y: float) -> Dict[str, str]:
        """
        Returns all the polygonal layers that a particular point is on.
        :param x: x coordinate of the point of interest.
        :param y: y coordinate of the point of interest.
        :return: All the polygonal layers that a particular point is on. {<layer name>: <list of tokens>}
        """
        return self.explorer.layers_on_point(x, y)

    def record_on_point(self, x: float, y: float, layer_name: str) -> str:
        """
        Query what record of a layer a particular point is on.
        :param x: x coordinate of the point of interest.
        :param y: y coordinate of the point of interest.
        :param layer_name: The non geometric polygonal layer name that we are interested in.
        :return: The record token of a layer a particular point is on.
        """
        return self.explorer.record_on_point(x, y, layer_name)

    def extract_polygon(self, polygon_token: str) -> Polygon:
        """
        Construct a shapely Polygon object out of a polygon token.
        :param polygon_token: The token of the polygon record.
        :return: The polygon wrapped in a shapely Polygon object.
        """
        return self.explorer.extract_polygon(polygon_token)

    def extract_line(self, line_token: str) -> LineString:
        """
        Construct a shapely LineString object out of a line token.
        :param line_token: The token of the line record.
        :return: The line wrapped in a LineString object.
        """
        return self.explorer.extract_line(line_token)

    def get_bounds(self, layer_name: str, token: str) -> Tuple[float, float, float, float]:
        """
        Get the bounds of the geometric object that corresponds to a non geometric record.
        :param layer_name: Name of the layer that we are interested in.
        :param token: Token of the record.
        :return: min_x, min_y, max_x, max_y of of the line representation.
        """
        return self.explorer.get_bounds(layer_name, token)

    def get_records_in_radius(self, x: float, y: float, radius: float,
                              layer_names: List[str], mode: str = 'intersect') -> Dict[str, List[str]]:
        """
<<<<<<< HEAD
        Get all the record token that intersects or is within a given radius of a point.
        :param x: X-coordinate in global frame.
        :param y: y-coordinate in global frame.
=======
        Get all the record tokens that intersect a square patch of side length 2*radius centered on (x,y).
        :param x: X-coordinate in global frame.
        :param y: y-coordinate in global frame.
        :param radius: All records within radius meters of point (x, y) will be returned.
>>>>>>> a7146227
        :param layer_names: Names of the layers that we want to retrieve. By default will always
        look at the all non geometric layers.
        :param mode: "intersect" will return all non geometric records that intersects the patch, "within" will return
        all non geometric records that are within the patch.
        :return: Dictionary of layer_name - tokens pairs.
        """

<<<<<<< HEAD
        box = [x - radius, y - radius, x + radius, y + radius]
        return self.explorer.get_records_in_patch(box, layer_names, mode)
=======
        patch = (x - radius, y - radius, x + radius, y + radius)
        return self.explorer.get_records_in_patch(patch, layer_names, mode)
>>>>>>> a7146227

    def discretize_lanes(self, tokens: List[str],
                         resolution_meters: float) -> Dict[str, List[Tuple[float, float, float]]]:
        """
        Discretizes a list of lane/lane connector tokens.
        :param tokens: List of lane and/or lane connector record tokens. Can be retrieved with
            get_records_in_radius or get_records_in_patch.
        :param resolution_meters: How finely to discretize the splines.
        :return: Mapping from lane/lane connector token to sequence of poses along the lane.
        """

        return {ID: discretize_lane(self.arcline_path_3.get(ID, []), resolution_meters) for ID in tokens}

<<<<<<< HEAD
    def _get_connected_lanes(self, lane_token: str, incoming_outgoing: str) -> List[str]:
        """
        Helper for getting the lanes connected to a given lane
        :param lane_token: Token for the lane.
        :param incoming_outgoing: Whether to get incoming or outgoing lanes
        :return: List of lane tokens this lane is connected to.
        """

        if lane_token not in self.connectivity:
            raise ValueError(f"{lane_token} is not a valid lane.")

        return self.connectivity[lane_token][incoming_outgoing]

    def get_outgoing_lane_ids(self, lane_token: str) -> List[str]:
        """
        Get the out-going lanes
        :param lane_token: Token for the lane
        :return: List of lane tokens that start at the end of this lane.
        """

        return self._get_connected_lanes(lane_token, 'outgoing')

    def get_incoming_lane_ids(self, lane_token: str) -> List[str]:
        """
        Get the incoming lanes
        :param lane_token: Token for the lane
        :return: List of lane tokens that end at the start of this lane.
        """

        return self._get_connected_lanes(lane_token, 'incoming')
=======
>>>>>>> a7146227

class NuScenesMapExplorer:
    """ Helper class to explore the nuScenes map data. """
    def __init__(self,
                 map_api: NuScenesMap,
                 representative_layers: Tuple[str] = ('drivable_area', 'lane', 'walkway'),
                 color_map: dict = None):
        """
        :param map_api: NuScenesMap database class.
        :param representative_layers: These are the layers that we feel are representative of the whole mapping data.
        :param color_map: Color map.
        """
        # Mutable default argument.
        if color_map is None:
            color_map = dict(drivable_area='#a6cee3',
                             road_segment='#1f78b4',
                             road_block='#b2df8a',
                             lane='#33a02c',
                             ped_crossing='#fb9a99',
                             walkway='#e31a1c',
                             stop_line='#fdbf6f',
                             carpark_area='#ff7f00',
                             road_divider='#cab2d6',
                             lane_divider='#6a3d9a',
                             traffic_light='#7e772e')

        self.map_api = map_api
        self.representative_layers = representative_layers
        self.color_map = color_map

        self.canvas_max_x = self.map_api.canvas_edge[0]
        self.canvas_min_x = 0
        self.canvas_max_y = self.map_api.canvas_edge[1]
        self.canvas_min_y = 0
        self.canvas_aspect_ratio = (self.canvas_max_x - self.canvas_min_x) / (self.canvas_max_y - self.canvas_min_y)

    def render_map_mask(self,
                        patch_box: Tuple[float, float, float, float],
                        patch_angle: float,
                        layer_names: List[str],
                        canvas_size: Tuple[int, int],
                        figsize: Tuple[int, int],
                        n_row: int = 2) -> Tuple[Figure, List[Axes]]:
        """
        Render map mask of the patch specified by patch_box and patch_angle.
        :param patch_box: Patch box defined as [x_center, y_center, height, width].
        :param patch_angle: Patch orientation in degrees.
        :param layer_names: A list of layer names to be extracted.
        :param canvas_size: Size of the output mask (h, w).
        :param figsize: Size of the figure.
        :param n_row: Number of rows with plots.
        :return: The matplotlib figure and a list of axes of the rendered layers.
        """
        if layer_names is None:
            layer_names = self.map_api.non_geometric_layers

        map_mask = self.get_map_mask(patch_box, patch_angle, layer_names, canvas_size)

        # If no canvas_size is specified, retrieve the default from the output of get_map_mask.
        if canvas_size is None:
            canvas_size = map_mask.shape[1:]

        fig = plt.figure(figsize=figsize)
        ax = fig.add_axes([0, 0, 1, 1])
        ax.set_xlim(0, canvas_size[1])
        ax.set_ylim(0, canvas_size[0])

        n_col = len(map_mask) // n_row
        gs = gridspec.GridSpec(n_row, n_col)
        gs.update(wspace=0.025, hspace=0.05)
        for i in range(len(map_mask)):
            r = i // n_col
            c = i - r * n_col
            subax = plt.subplot(gs[r, c])
            subax.imshow(map_mask[i], origin='lower')
            subax.text(canvas_size[0] * 0.5, canvas_size[1] * 1.1, layer_names[i])
            subax.grid(False)

        return fig, fig.axes

    def get_map_geom(self,
                     patch_box: Tuple[float, float, float, float],
                     patch_angle: float,
                     layer_names: List[str]) -> List[Tuple[str, List[Geometry]]]:
        """
        Returns a list of geometries in the specified patch_box.
        These are unscaled, but aligned with the patch angle.
        :param patch_box: Patch box defined as [x_center, y_center, height, width].
        :param patch_angle: Patch orientation in degrees.
                            North-facing corresponds to 0.
        :param layer_names: A list of layer names to be extracted, or None for all non-geometric layers.
        :return: List of layer names and their corresponding geometries.
        """
        # If None, return all geometric layers.
        if layer_names is None:
            layer_names = self.map_api.non_geometric_layers

        # Get each layer name and geometry and store them in a list.
        map_geom = []
        for layer_name in layer_names:
            layer_geom = self._get_layer_geom(patch_box, patch_angle, layer_name)
            if layer_geom is None:
                continue
            map_geom.append((layer_name, layer_geom))

        return map_geom

    def map_geom_to_mask(self,
                         map_geom: List[Tuple[str, List[Geometry]]],
                         local_box: Tuple[float, float, float, float],
                         canvas_size: Tuple[int, int]) -> np.ndarray:
        """
        Return list of map mask layers of the specified patch.
        :param map_geom: List of layer names and their corresponding geometries.
        :param local_box: The local patch box defined as (x_center, y_center, height, width), where typically
            x_center = y_center = 0.
        :param canvas_size: Size of the output mask (h, w).
        :return: Stacked numpy array of size [c x h x w] with c channels and the same height/width as the canvas.
        """
        # Get each layer mask and stack them into a numpy tensor.
        map_mask = []
        for layer_name, layer_geom in map_geom:
            layer_mask = self._layer_geom_to_mask(layer_name, layer_geom, local_box, canvas_size)
            if layer_mask is not None:
                map_mask.append(layer_mask)

        return np.array(map_mask)

    def get_map_mask(self,
                     patch_box: Tuple[float, float, float, float],
                     patch_angle: float,
                     layer_names: List[str] = None,
                     canvas_size: Tuple[int, int] = (100, 100)) -> np.ndarray:
        """
        Return list of map mask layers of the specified patch.
        :param patch_box: Patch box defined as [x_center, y_center, height, width]. If None, this plots the entire map.
        :param patch_angle: Patch orientation in degrees. North-facing corresponds to 0.
        :param layer_names: A list of layer names to be extracted, or None for all non-geometric layers.
        :param canvas_size: Size of the output mask (h, w). If None, we use the default resolution of 10px/m.
        :return: Stacked numpy array of size [c x h x w] with c channels and the same width/height as the canvas.
        """
        # For some combination of parameters, we need to know the size of the current map.
        if self.map_api.map_name == 'singapore-onenorth':
            map_dims = [1585.6, 2025.0]
        elif self.map_api.map_name == 'singapore-hollandvillage':
            map_dims = [2808.3, 2922.9]
        elif self.map_api.map_name == 'singapore-queenstown':
            map_dims = [3228.6, 3687.1]
        elif self.map_api.map_name == 'boston-seaport':
            map_dims = [2979.5, 2118.1]
        else:
            raise Exception('Error: Invalid map!')

        # If None, return the entire map.
        if patch_box is None:
            patch_box = [map_dims[0] / 2, map_dims[1] / 2, map_dims[1], map_dims[0]]

        # If None, return all geometric layers.
        if layer_names is None:
            layer_names = self.map_api.non_geometric_layers

        # If None, return the specified patch in the original scale of 10px/m.
        if canvas_size is None:
            map_scale = 10
            canvas_size = np.array((patch_box[2], patch_box[3])) * map_scale
            canvas_size = tuple(np.round(canvas_size).astype(np.int32))

        # Get geometry of each layer.
        map_geom = self.get_map_geom(patch_box, patch_angle, layer_names)

        # Convert geometry of each layer into mask and stack them into a numpy tensor.
        # Convert the patch box from global coordinates to local coordinates by setting the center to (0, 0).
        local_box = (0.0, 0.0, patch_box[2], patch_box[3])
        map_mask = self.map_geom_to_mask(map_geom, local_box, canvas_size)
        assert np.all(map_mask.shape[1:] == canvas_size)

        return map_mask

    def render_record(self,
                      layer_name: str,
                      token: str,
                      alpha: float = 0.5,
                      figsize: Tuple[int, int] = (15, 15),
                      other_layers: List[str] = None) -> Tuple[Figure, Tuple[Axes, Axes]]:
        """
        Render a single map record.
        By default will also render 3 layers which are `drivable_area`, `lane`, and `walkway` unless specified by
        `other_layers`.
        :param layer_name: Name of the layer that we are interested in.
        :param token: Token of the record that you want to render.
        :param alpha: The opacity of each layer that gets rendered.
        :param figsize: Size of the whole figure.
        :param other_layers: What other layers to render aside from the one specified in `layer_name`.
        :return: The matplotlib figure and axes of the rendered layers.
        """
        if other_layers is None:
            other_layers = list(self.representative_layers)

        for other_layer in other_layers:
            if other_layer not in self.map_api.non_geometric_layers:
                raise ValueError("{} is not a non geometric layer".format(layer_name))

        x1, y1, x2, y2 = self.map_api.get_bounds(layer_name, token)

        local_width = x2 - x1
        local_height = y2 - y1
        assert local_height > 0, 'Error: Map has 0 height!'
        local_aspect_ratio = local_width / local_height

        # We obtained the values 0.65 and 0.66 by trials.
        fig = plt.figure(figsize=figsize)
        global_ax = fig.add_axes([0, 0, 0.65, 0.65 / self.canvas_aspect_ratio])
        local_ax = fig.add_axes([0.66, 0.66 / self.canvas_aspect_ratio, 0.34, 0.34 / local_aspect_ratio])

        # To make sure the sequence of the layer overlays is always consistent after typesetting set().
        random.seed('nutonomy')

        layer_names = other_layers + [layer_name]
        layer_names = list(set(layer_names))

        for layer in layer_names:
            self._render_layer(global_ax, layer, alpha)

        for layer in layer_names:
            self._render_layer(local_ax, layer, alpha)

        if layer_name == 'drivable_area':
            # Bad output aesthetically if we add spacing between the objects and the axes for drivable area.
            local_ax_xlim = (x1, x2)
            local_ax_ylim = (y1, y2)
        else:
            # Add some spacing between the object and the axes.
            local_ax_xlim = (x1 - local_width / 3, x2 + local_width / 3)
            local_ax_ylim = (y1 - local_height / 3, y2 + local_height / 3)

            # Draws the rectangular patch on the local_ax.
            local_ax.add_patch(Rectangle((x1, y1), local_width, local_height, linestyle='-.', color='red', fill=False,
                                         lw=2))

        local_ax.set_xlim(*local_ax_xlim)
        local_ax.set_ylim(*local_ax_ylim)
        local_ax.set_title('Local View')

        global_ax.set_xlim(self.canvas_min_x, self.canvas_max_x)
        global_ax.set_ylim(self.canvas_min_y, self.canvas_max_y)
        global_ax.set_title('Global View')
        global_ax.legend()

        # Adds the zoomed in effect to the plot.
        mark_inset(global_ax, local_ax, loc1=2, loc2=4, color='black')

        return fig, (global_ax, local_ax)

    def render_layers(self,
                      layer_names: List[str],
                      alpha: float,
                      figsize: Tuple[int, int]) -> Tuple[Figure, Axes]:
        """
        Render a list of layers.
        :param layer_names: A list of layer names.
        :param alpha: The opacity of each layer.
        :param figsize: Size of the whole figure.
        :return: The matplotlib figure and axes of the rendered layers.
        """
        fig = plt.figure(figsize=figsize)
        ax = fig.add_axes([0, 0, 1, 1 / self.canvas_aspect_ratio])

        ax.set_xlim(self.canvas_min_x, self.canvas_max_x)
        ax.set_ylim(self.canvas_min_y, self.canvas_max_y)

        layer_names = list(set(layer_names))

        for layer_name in layer_names:
            self._render_layer(ax, layer_name, alpha)

        ax.legend()

        return fig, ax

    def render_map_patch(self,
                         box_coords: Tuple[float, float, float, float],
                         layer_names: List[str] = None,
                         alpha: float = 0.5,
                         figsize: Tuple[int, int] = (15, 15),
                         render_egoposes_range: bool = True,
                         render_legend: bool = True) -> Tuple[Figure, Axes]:
        """
        Renders a rectangular patch specified by `box_coords`. By default renders all layers.
        :param box_coords: The rectangular patch coordinates (x_min, y_min, x_max, y_max).
        :param layer_names: All the non geometric layers that we want to render.
        :param alpha: The opacity of each layer.
        :param figsize: Size of the whole figure.
        :param render_egoposes_range: Whether to render a rectangle around all ego poses.
        :param render_legend: Whether to render the legend of map layers.
        :return: The matplotlib figure and axes of the rendered layers.
        """
        x_min, y_min, x_max, y_max = box_coords

        if layer_names is None:
            layer_names = self.map_api.non_geometric_layers

        fig = plt.figure(figsize=figsize)

        local_width = x_max - x_min
        local_height = y_max - y_min
        assert local_height > 0, 'Error: Map patch has 0 height!'
        local_aspect_ratio = local_width / local_height

        ax = fig.add_axes([0, 0, 1, 1 / local_aspect_ratio])

        for layer_name in layer_names:
            self._render_layer(ax, layer_name, alpha)

        x_margin = np.minimum(local_width / 4, 50)
        y_margin = np.minimum(local_height / 4, 10)
        ax.set_xlim(x_min - x_margin, x_max + x_margin)
        ax.set_ylim(y_min - y_margin, y_max + y_margin)

        if render_egoposes_range:
            ax.add_patch(Rectangle((x_min, y_min), local_width, local_height, fill=False, linestyle='-.', color='red',
                                   lw=2))
            ax.text(x_min + local_width / 100, y_min + local_height / 2, "%g m" % local_height,
                    fontsize=14, weight='bold')
            ax.text(x_min + local_width / 2, y_min + local_height / 100, "%g m" % local_width,
                    fontsize=14, weight='bold')

        if render_legend:
            ax.legend(frameon=True, loc='upper right')

        return fig, ax

    def render_map_in_image(self,
                            nusc: NuScenes,
                            sample_token: str,
                            camera_channel: str = 'CAM_FRONT',
                            alpha: float = 0.3,
                            patch_radius: float = 10000,
                            min_polygon_area: float = 1000,
                            render_behind_cam: bool = True,
                            render_outside_im: bool = True,
                            layer_names: List[str] = None,
                            verbose: bool = True,
                            out_path: str = None) -> None:
        """
        Render a nuScenes camera image and overlay the polygons for the specified map layers.
        Note that the projections are not always accurate as the localization is in 2d.
        :param nusc: The NuScenes instance to load the image from.
        :param sample_token: The image's corresponding sample_token.
        :param camera_channel: Camera channel name, e.g. 'CAM_FRONT'.
        :param alpha: The transparency value of the layers to render in [0, 1].
        :param patch_radius: The radius in meters around the ego car in which to select map records.
        :param min_polygon_area: Minimum area a polygon needs to have to be rendered.
        :param render_behind_cam: Whether to render polygons where any point is behind the camera.
        :param render_outside_im: Whether to render polygons where any point is outside the image.
        :param layer_names: The names of the layers to render, e.g. ['lane'].
            If set to None, the recommended setting will be used.
        :param verbose: Whether to print to stdout.
        :param out_path: Optional path to save the rendered figure to disk.
        """
        near_plane = 1e-8

        if verbose:
            print('Warning: Note that the projections are not always accurate as the localization is in 2d.')

        # Default layers.
        if layer_names is None:
            layer_names = ['road_segment', 'lane', 'ped_crossing', 'walkway', 'stop_line', 'carpark_area']

        # Check layers whether we can render them.
        for layer_name in layer_names:
            assert layer_name in self.map_api.non_geometric_polygon_layers, \
                'Error: Can only render non-geometry polygons: %s' % layer_names

        # Check that NuScenesMap was loaded for the correct location.
        sample_record = nusc.get('sample', sample_token)
        scene_record = nusc.get('scene', sample_record['scene_token'])
        log_record = nusc.get('log', scene_record['log_token'])
        log_location = log_record['location']
        assert self.map_api.map_name == log_location, \
            'Error: NuScenesMap loaded for location %s, should be %s!' % (self.map_api.map_name, log_location)

        # Grab the front camera image and intrinsics.
        cam_token = sample_record['data'][camera_channel]
        cam_record = nusc.get('sample_data', cam_token)
        cam_path = nusc.get_sample_data_path(cam_token)
        im = Image.open(cam_path)
        im_size = im.size
        cs_record = nusc.get('calibrated_sensor', cam_record['calibrated_sensor_token'])
        cam_intrinsic = np.array(cs_record['camera_intrinsic'])

        # Retrieve the current map.
        poserecord = nusc.get('ego_pose', cam_record['ego_pose_token'])
        ego_pose = poserecord['translation']
        box_coords = (
            ego_pose[0] - patch_radius,
            ego_pose[1] - patch_radius,
            ego_pose[0] + patch_radius,
            ego_pose[1] + patch_radius,
        )
        records_in_patch = self.get_records_in_patch(box_coords, layer_names, 'intersect')

        # Init axes.
        fig = plt.figure(figsize=(9, 16))
        ax = fig.add_axes([0, 0, 1, 1])
        ax.set_xlim(0, im_size[0])
        ax.set_ylim(0, im_size[1])
        ax.imshow(im)

        # Retrieve and render each record.
        for layer_name in layer_names:
            for token in records_in_patch[layer_name]:
                record = self.map_api.get(layer_name, token)
                if layer_name == 'drivable_area':
                    polygon_tokens = record['polygon_tokens']
                else:
                    polygon_tokens = [record['polygon_token']]

                for polygon_token in polygon_tokens:
                    polygon = self.map_api.extract_polygon(polygon_token)

                    # Convert polygon nodes to pointcloud with 0 height.
                    points = np.array(polygon.exterior.xy)
                    points = np.vstack((points, np.zeros((1, points.shape[1]))))

                    # Transform into the ego vehicle frame for the timestamp of the image.
                    points = points - np.array(poserecord['translation']).reshape((-1, 1))
                    points = np.dot(Quaternion(poserecord['rotation']).rotation_matrix.T, points)

                    # Transform into the camera.
                    points = points - np.array(cs_record['translation']).reshape((-1, 1))
                    points = np.dot(Quaternion(cs_record['rotation']).rotation_matrix.T, points)

                    # Remove points that are partially behind the camera.
                    depths = points[2, :]
                    behind = depths < near_plane
                    if np.all(behind):
                        continue

                    if render_behind_cam:
                        # Perform clipping on polygons that are partially behind the camera.
                        points = NuScenesMapExplorer._clip_points_behind_camera(points, near_plane)
                    elif np.any(behind):
                        # Otherwise ignore any polygon that is partially behind the camera.
                        continue

                    # Ignore polygons with less than 3 points after clipping.
                    if len(points) == 0 or points.shape[1] < 3:
                        continue

                    # Grab the depths before performing the projection (z axis points away from the camera).
                    depths = points[2, :]

                    # Take the actual picture (matrix multiplication with camera-matrix + renormalization).
                    points = view_points(points, cam_intrinsic, normalize=True)

                    # Skip polygons where all points are outside the image.
                    # Leave a margin of 1 pixel for aesthetic reasons.
                    inside = np.ones(depths.shape[0], dtype=bool)
                    inside = np.logical_and(inside, points[0, :] > 1)
                    inside = np.logical_and(inside, points[0, :] < im.size[0] - 1)
                    inside = np.logical_and(inside, points[1, :] > 1)
                    inside = np.logical_and(inside, points[1, :] < im.size[1] - 1)
                    if render_outside_im:
                        if np.all(np.logical_not(inside)):
                            continue
                    else:
                        if np.any(np.logical_not(inside)):
                            continue

                    points = points[:2, :]
                    points = [(p0, p1) for (p0, p1) in zip(points[0], points[1])]
                    polygon_proj = Polygon(points)

                    # Filter small polygons
                    if polygon_proj.area < min_polygon_area:
                        continue

                    label = layer_name
                    ax.add_patch(descartes.PolygonPatch(polygon_proj, fc=self.color_map[layer_name], alpha=alpha,
                                                        label=label))

        # Display the image.
        plt.axis('off')
        ax.invert_yaxis()

        if out_path is not None:
            plt.tight_layout()
            plt.savefig(out_path, bbox_inches='tight', pad_inches=0)

    def render_egoposes_on_fancy_map(self,
                                     nusc: NuScenes,
                                     scene_tokens: List = None,
                                     verbose: bool = True,
                                     out_path: str = None,
                                     render_egoposes: bool = True,
                                     render_egoposes_range: bool = True,
                                     render_legend: bool = True) -> np.ndarray:
        """
        Renders each ego pose of a list of scenes on the map (around 40 poses per scene).
        This method is heavily inspired by NuScenes.render_egoposes_on_map(), but uses the map expansion pack maps.
        Note that the maps are constantly evolving, whereas we only released a single snapshot of the data.
        Therefore for some scenes there is a bad fit between ego poses and maps.
        :param nusc: The NuScenes instance to load the ego poses from.
        :param scene_tokens: Optional list of scene tokens corresponding to the current map location.
        :param verbose: Whether to show status messages and progress bar.
        :param out_path: Optional path to save the rendered figure to disk.
        :param render_egoposes: Whether to render ego poses.
        :param render_egoposes_range: Whether to render a rectangle around all ego poses.
        :param render_legend: Whether to render the legend of map layers.
        :return: <np.float32: n, 2>. Returns a matrix with n ego poses in global map coordinates.
        """
        # Settings
        patch_margin = 2
        min_diff_patch = 30

        # Ids of scenes with a bad match between localization and map.
        scene_blacklist = [499, 515, 517]

        # Get logs by location.
        log_location = self.map_api.map_name
        log_tokens = [l['token'] for l in nusc.log if l['location'] == log_location]
        assert len(log_tokens) > 0, 'Error: This split has 0 scenes for location %s!' % log_location

        # Filter scenes.
        scene_tokens_location = [e['token'] for e in nusc.scene if e['log_token'] in log_tokens]
        if scene_tokens is not None:
            scene_tokens_location = [t for t in scene_tokens_location if t in scene_tokens]
        assert len(scene_tokens_location) > 0, 'Error: Found 0 valid scenes for location %s!' % log_location

        map_poses = []
        if verbose:
            print('Adding ego poses to map...')
        for scene_token in tqdm(scene_tokens_location, disable=not verbose):
            # Check that the scene is from the correct location.
            scene_record = nusc.get('scene', scene_token)
            scene_name = scene_record['name']
            scene_id = int(scene_name.replace('scene-', ''))
            log_record = nusc.get('log', scene_record['log_token'])
            assert log_record['location'] == log_location, \
                'Error: The provided scene_tokens do not correspond to the provided map location!'

            # Print a warning if the localization is known to be bad.
            if verbose and scene_id in scene_blacklist:
                print('Warning: %s is known to have a bad fit between ego pose and map.' % scene_name)

            # For each sample in the scene, store the ego pose.
            sample_tokens = nusc.field2token('sample', 'scene_token', scene_token)
            for sample_token in sample_tokens:
                sample_record = nusc.get('sample', sample_token)

                # Poses are associated with the sample_data. Here we use the lidar sample_data.
                sample_data_record = nusc.get('sample_data', sample_record['data']['LIDAR_TOP'])
                pose_record = nusc.get('ego_pose', sample_data_record['ego_pose_token'])

                # Calculate the pose on the map and append.
                map_poses.append(pose_record['translation'])

        # Check that ego poses aren't empty.
        assert len(map_poses) > 0, 'Error: Found 0 ego poses. Please check the inputs.'

        # Compute number of close ego poses.
        if verbose:
            print('Creating plot...')
        map_poses = np.vstack(map_poses)[:, :2]

        # Render the map patch with the current ego poses.
        min_patch = np.floor(map_poses.min(axis=0) - patch_margin)
        max_patch = np.ceil(map_poses.max(axis=0) + patch_margin)
        diff_patch = max_patch - min_patch
        if any(diff_patch < min_diff_patch):
            center_patch = (min_patch + max_patch) / 2
            diff_patch = np.maximum(diff_patch, min_diff_patch)
            min_patch = center_patch - diff_patch / 2
            max_patch = center_patch + diff_patch / 2
        my_patch = (min_patch[0], min_patch[1], max_patch[0], max_patch[1])
        fig, ax = self.render_map_patch(my_patch, self.map_api.non_geometric_layers, figsize=(10, 10),
                                        render_egoposes_range=render_egoposes_range,
                                        render_legend=render_legend)

        # Plot in the same axis as the map.
        # Make sure these are plotted "on top".
        if render_egoposes:
            ax.scatter(map_poses[:, 0], map_poses[:, 1], s=20, c='k', alpha=1.0, zorder=2)
        plt.axis('off')

        if out_path is not None:
            plt.savefig(out_path, bbox_inches='tight', pad_inches=0)

        return map_poses

    @staticmethod
    def _clip_points_behind_camera(points, near_plane: float):
        """
        Perform clipping on polygons that are partially behind the camera.
        This method is necessary as the projection does not work for points behind the camera.
        Hence we compute the line between the point and the camera and follow that line until we hit the near plane of
        the camera. Then we use that point.
        :param points: <np.float32: 3, n> Matrix of points, where each point (x, y, z) is along each column.
        :param near_plane: If we set the near_plane distance of the camera to 0 then some points will project to
            infinity. Therefore we need to clip these points at the near plane.
        :return: The clipped version of the polygon. This may have fewer points than the original polygon if some lines
            were entirely behind the polygon.
        """
        points_clipped = []
        # Loop through each line on the polygon.
        # For each line where exactly 1 endpoints is behind the camera, move the point along the line until
        # it hits the near plane of the camera (clipping).
        assert points.shape[0] == 3
        point_count = points.shape[1]
        for line_1 in range(point_count):
            line_2 = (line_1 + 1) % point_count
            point_1 = points[:, line_1]
            point_2 = points[:, line_2]
            z_1 = point_1[2]
            z_2 = point_2[2]

            if z_1 >= near_plane and z_2 >= near_plane:
                # Both points are in front.
                # Add both points unless the first is already added.
                if len(points_clipped) == 0 or all(points_clipped[-1] != point_1):
                    points_clipped.append(point_1)
                points_clipped.append(point_2)
            elif z_1 < near_plane and z_2 < near_plane:
                # Both points are in behind.
                # Don't add anything.
                continue
            else:
                # One point is in front, one behind.
                # By convention pointA is behind the camera and pointB in front.
                if z_1 <= z_2:
                    point_a = points[:, line_1]
                    point_b = points[:, line_2]
                else:
                    point_a = points[:, line_2]
                    point_b = points[:, line_1]
                z_a = point_a[2]
                z_b = point_b[2]

                # Clip line along near plane.
                pointdiff = point_b - point_a
                alpha = (near_plane - z_b) / (z_a - z_b)
                clipped = point_a + (1 - alpha) * pointdiff
                assert np.abs(clipped[2] - near_plane) < 1e-6

                # Add the first point (if valid and not duplicate), the clipped point and the second point (if valid).
                if z_1 >= near_plane and (len(points_clipped) == 0 or all(points_clipped[-1] != point_1)):
                    points_clipped.append(point_1)
                points_clipped.append(clipped)
                if z_2 >= near_plane:
                    points_clipped.append(point_2)

        points_clipped = np.array(points_clipped).transpose()
        return points_clipped

    def get_records_in_patch(self,
                             box_coords: Tuple[float, float, float, float],
                             layer_names: List[str] = None,
                             mode: str = 'intersect') -> Dict[str, List[str]]:
        """
        Get all the record token that intersects or within a particular rectangular patch.
        :param box_coords: The rectangular patch coordinates (x_min, y_min, x_max, y_max).
        :param layer_names: Names of the layers that we want to retrieve in a particular patch.
            By default will always look for all non geometric layers.
        :param mode: "intersect" will return all non geometric records that intersects the patch,
            "within" will return all non geometric records that are within the patch.
        :return: Dictionary of layer_name - tokens pairs.
        """
        if mode not in ['intersect', 'within']:
            raise ValueError("Mode {} is not valid, choice=('intersect', 'within')".format(mode))

        if layer_names is None:
            layer_names = self.map_api.non_geometric_layers

        records_in_patch = dict()
        for layer_name in layer_names:
            layer_records = []
            for record in getattr(self.map_api, layer_name):
                token = record['token']
                if self.is_record_in_patch(layer_name, token, box_coords, mode):
                    layer_records.append(token)

            records_in_patch.update({layer_name: layer_records})

        return records_in_patch

    def is_record_in_patch(self,
                           layer_name: str,
                           token: str,
                           box_coords: Tuple[float, float, float, float],
                           mode: str = 'intersect') -> bool:
        """
        Query whether a particular record is in a rectangular patch.
        :param layer_name: The layer name of the record.
        :param token: The record token.
        :param box_coords: The rectangular patch coordinates (x_min, y_min, x_max, y_max).
        :param mode: "intersect" means it will return True if the geometric object intersects the patch and False
        otherwise, "within" will return True if the geometric object is within the patch and False otherwise.
        :return: Boolean value on whether a particular record intersects or is within a particular patch.
        """
        if mode not in ['intersect', 'within']:
            raise ValueError("Mode {} is not valid, choice=('intersect', 'within')".format(mode))

        if layer_name in self.map_api.lookup_polygon_layers:
            return self._is_polygon_record_in_patch(token, layer_name, box_coords, mode)
        elif layer_name in self.map_api.non_geometric_line_layers:
            return self._is_line_record_in_patch(token, layer_name, box_coords,  mode)
        else:
            raise ValueError("{} is not a valid layer".format(layer_name))

    def layers_on_point(self, x: float, y: float) -> Dict[str, str]:
        """
        Returns all the polygonal layers that a particular point is on.
        :param x: x coordinate of the point of interest.
        :param y: y coordinate of the point of interest.
        :return: All the polygonal layers that a particular point is on.
        """
        layers_on_point = dict()
        for layer_name in self.map_api.non_geometric_polygon_layers:
            layers_on_point.update({layer_name: self.record_on_point(x, y, layer_name)})

        return layers_on_point

    def record_on_point(self, x, y, layer_name) -> str:
        """
        Query what record of a layer a particular point is on.
        :param x: x coordinate of the point of interest.
        :param y: y coordinate of the point of interest.
        :param layer_name: The non geometric polygonal layer name that we are interested in.
        :return: The first token of a layer a particular point is on or '' if no layer is found.
        """
        if layer_name not in self.map_api.non_geometric_polygon_layers:
            raise ValueError("{} is not a polygon layer".format(layer_name))

        point = Point(x, y)
        records = getattr(self.map_api, layer_name)

        if layer_name == 'drivable_area':
            for record in records:
                polygons = [self.map_api.extract_polygon(polygon_token) for polygon_token in record['polygon_tokens']]
                for polygon in polygons:
                    if point.within(polygon):
                        return record['token']
                    else:
                        pass
        else:
            for record in records:
                polygon = self.map_api.extract_polygon(record['polygon_token'])
                if point.within(polygon):
                    return record['token']
                else:
                    pass

        # If nothing is found, return an empty string.
        return ''

    def extract_polygon(self, polygon_token: str) -> Polygon:
        """
        Construct a shapely Polygon object out of a polygon token.
        :param polygon_token: The token of the polygon record.
        :return: The polygon wrapped in a shapely Polygon object.
        """
        polygon_record = self.map_api.get('polygon', polygon_token)

        exterior_coords = [(self.map_api.get('node', token)['x'], self.map_api.get('node', token)['y'])
                           for token in polygon_record['exterior_node_tokens']]


        interiors = []
        for hole in polygon_record['holes']:
            interior_coords = [(self.map_api.get('node', token)['x'], self.map_api.get('node', token)['y'])
                               for token in hole['node_tokens']]
            if len(interior_coords) > 0:  # Add only non-empty holes.
                interiors.append(interior_coords)

        return Polygon(exterior_coords, interiors)

    def extract_line(self, line_token: str) -> LineString:
        """
        Construct a shapely LineString object out of a line token.
        :param line_token: The token of the line record.
        :return: The line wrapped in a LineString object.
        """
        line_record = self.map_api.get('line', line_token)
        line_nodes = [(self.map_api.get('node', token)['x'], self.map_api.get('node', token)['y'])
                      for token in line_record['node_tokens']]

        return LineString(line_nodes)

    def get_bounds(self, layer_name: str, token: str) -> Tuple[float, float, float, float]:
        """
        Get the bounds of the geometric object that corresponds to a non geometric record.
        :param layer_name: Name of the layer that we are interested in.
        :param token: Token of the record.
        :return: min_x, min_y, max_x, max_y of the line representation.
        """
        if layer_name in self.map_api.non_geometric_polygon_layers:
            return self._get_polygon_bounds(layer_name, token)
        elif layer_name in self.map_api.non_geometric_line_layers:
            return self._get_line_bounds(layer_name, token)
        else:
            raise ValueError("{} is not a valid layer".format(layer_name))

    def _get_polygon_bounds(self, layer_name: str, token: str) -> Tuple[float, float, float, float]:
        """
        Get the extremities of the polygon object that corresponds to a non geometric record.
        :param layer_name: Name of the layer that we are interested in.
        :param token: Token of the record.
        :return: min_x, min_y, max_x, max_y of of the polygon or polygons (for drivable_area) representation.
        """
        if layer_name not in self.map_api.non_geometric_polygon_layers:
            raise ValueError("{} is not a record with polygon representation".format(token))

        record = self.map_api.get(layer_name, token)

        if layer_name == 'drivable_area':
            polygons = [self.map_api.get('polygon', polygon_token) for polygon_token in record['polygon_tokens']]
            exterior_node_coords = []

            for polygon in polygons:
                nodes = [self.map_api.get('node', node_token) for node_token in polygon['exterior_node_tokens']]
                node_coords = [(node['x'], node['y']) for node in nodes]
                exterior_node_coords.extend(node_coords)

            exterior_node_coords = np.array(exterior_node_coords)
        else:
            exterior_nodes = [self.map_api.get('node', token) for token in record['exterior_node_tokens']]
            exterior_node_coords = np.array([(node['x'], node['y']) for node in exterior_nodes])

        xs = exterior_node_coords[:, 0]
        ys = exterior_node_coords[:, 1]

        x2 = xs.max()
        x1 = xs.min()
        y2 = ys.max()
        y1 = ys.min()

        return x1, y1, x2, y2

    def _get_line_bounds(self, layer_name: str, token: str) -> Tuple[float, float, float, float]:
        """
        Get the bounds of the line object that corresponds to a non geometric record.
        :param layer_name: Name of the layer that we are interested in.
        :param token: Token of the record.
        :return: min_x, min_y, max_x, max_y of of the line representation.
        """
        if layer_name not in self.map_api.non_geometric_line_layers:
            raise ValueError("{} is not a record with line representation".format(token))

        record = self.map_api.get(layer_name, token)
        nodes = [self.map_api.get('node', node_token) for node_token in record['node_tokens']]
        node_coords = [(node['x'], node['y']) for node in nodes]
        node_coords = np.array(node_coords)

        xs = node_coords[:, 0]
        ys = node_coords[:, 1]

        x2 = xs.max()
        x1 = xs.min()
        y2 = ys.max()
        y1 = ys.min()

        return x1, y1, x2, y2

    def _is_polygon_record_in_patch(self,
                                    token: str,
                                    layer_name: str,
                                    box_coords: Tuple[float, float, float, float],
                                    mode: str = 'intersect') -> bool:
        """
        Query whether a particular polygon record is in a rectangular patch.
        :param layer_name: The layer name of the record.
        :param token: The record token.
        :param box_coords: The rectangular patch coordinates (x_min, y_min, x_max, y_max).
        :param mode: "intersect" means it will return True if the geometric object intersects the patch and False
        otherwise, "within" will return True if the geometric object is within the patch and False otherwise.
        :return: Boolean value on whether a particular polygon record intersects or is within a particular patch.
        """
        if layer_name not in self.map_api.lookup_polygon_layers:
            raise ValueError('{} is not a polygonal layer'.format(layer_name))

        x_min, y_min, x_max, y_max = box_coords
        record = self.map_api.get(layer_name, token)
        rectangular_patch = box(x_min, y_min, x_max, y_max)

        if layer_name == 'drivable_area':
            polygons = [self.map_api.extract_polygon(polygon_token) for polygon_token in record['polygon_tokens']]
            geom = MultiPolygon(polygons)
        else:
            geom = self.map_api.extract_polygon(record['polygon_token'])

        if mode == 'intersect':
            return geom.intersects(rectangular_patch)
        elif mode == 'within':
            return geom.within(rectangular_patch)

    def _is_line_record_in_patch(self,
                                 token: str,
                                 layer_name: str,
                                 box_coords: Tuple[float, float, float, float],
                                 mode: str = 'intersect') -> bool:
        """
        Query whether a particular line record is in a rectangular patch.
        :param layer_name: The layer name of the record.
        :param token: The record token.
        :param box_coords: The rectangular patch coordinates (x_min, y_min, x_max, y_max).
        :param mode: "intersect" means it will return True if the geometric object intersects the patch and False
        otherwise, "within" will return True if the geometric object is within the patch and False otherwise.
        :return: Boolean value on whether a particular line  record intersects or is within a particular patch.
        """
        if layer_name not in self.map_api.non_geometric_line_layers:
            raise ValueError("{} is not a line layer".format(layer_name))

        # Retrieve nodes of this line.
        record = self.map_api.get(layer_name, token)
        node_recs = [self.map_api.get('node', node_token) for node_token in record['node_tokens']]
        node_coords = [[node['x'], node['y']] for node in node_recs]
        node_coords = np.array(node_coords)

        # A few lines in Queenstown have zero nodes. In this case we return False.
        if len(node_coords) == 0:
            return False

        # Check that nodes fall inside the path.
        x_min, y_min, x_max, y_max = box_coords
        cond_x = np.logical_and(node_coords[:, 0] < x_max, node_coords[:, 0] > x_min)
        cond_y = np.logical_and(node_coords[:, 1] < y_max, node_coords[:, 1] > y_min)
        cond = np.logical_and(cond_x, cond_y)
        if mode == 'intersect':
            return np.any(cond)
        elif mode == 'within':
            return np.all(cond)

    def _render_layer(self, ax: Axes, layer_name: str, alpha: float) -> None:
        """
        Wrapper method that renders individual layers on an axis.
        :param ax: The matplotlib axes where the layer will get rendered.
        :param layer_name: Name of the layer that we are interested in.
        :param alpha: The opacity of the layer to be rendered.
        """
        if layer_name in self.map_api.non_geometric_polygon_layers:
            self._render_polygon_layer(ax, layer_name, alpha)
        elif layer_name in self.map_api.non_geometric_line_layers:
            self._render_line_layer(ax, layer_name, alpha)
        else:
            raise ValueError("{} is not a valid layer".format(layer_name))

    def _render_polygon_layer(self, ax: Axes, layer_name: str, alpha: float) -> None:
        """
        Renders an individual non-geometric polygon layer on an axis.
        :param ax: The matplotlib axes where the layer will get rendered.
        :param layer_name: Name of the layer that we are interested in.
        :param alpha: The opacity of the layer to be rendered.
        """
        if layer_name not in self.map_api.non_geometric_polygon_layers:
            raise ValueError('{} is not a polygonal layer'.format(layer_name))

        first_time = True
        records = getattr(self.map_api, layer_name)
        if layer_name == 'drivable_area':
            for record in records:
                polygons = [self.map_api.extract_polygon(polygon_token) for polygon_token in record['polygon_tokens']]

                for polygon in polygons:
                    if first_time:
                        label = layer_name
                        first_time = False
                    else:
                        label = None
                    ax.add_patch(descartes.PolygonPatch(polygon, fc=self.color_map[layer_name], alpha=alpha,
                                                        label=label))
        else:
            for record in records:
                polygon = self.map_api.extract_polygon(record['polygon_token'])

                if first_time:
                    label = layer_name
                    first_time = False
                else:
                    label = None

                ax.add_patch(descartes.PolygonPatch(polygon, fc=self.color_map[layer_name], alpha=alpha,
                                                    label=label))

    def _render_line_layer(self, ax: Axes, layer_name: str, alpha: float) -> None:
        """
        Renders an individual non-geometric line layer on an axis.
        :param ax: The matplotlib axes where the layer will get rendered.
        :param layer_name: Name of the layer that we are interested in.
        :param alpha: The opacity of the layer to be rendered.
        """
        if layer_name not in self.map_api.non_geometric_line_layers:
            raise ValueError("{} is not a line layer".format(layer_name))

        first_time = True
        records = getattr(self.map_api, layer_name)
        for record in records:
            if first_time:
                label = layer_name
                first_time = False
            else:
                label = None
            line = self.map_api.extract_line(record['line_token'])
            if line.is_empty:  # Skip lines without nodes
                continue
            xs, ys = line.xy

            if layer_name == 'traffic_light':
                # Draws an arrow with the physical traffic light as the starting point, pointing to the direction on
                # where the traffic light points.
                ax.add_patch(Arrow(xs[0], ys[0], xs[1]-xs[0], ys[1]-ys[0], color=self.color_map[layer_name],
                                   label=label))
            else:
                ax.plot(xs, ys, color=self.color_map[layer_name], alpha=alpha, label=label)

    def _get_layer_geom(self,
                        patch_box: Tuple[float, float, float, float],
                        patch_angle: float,
                        layer_name: str) -> List[Geometry]:
        """
        Wrapper method that gets the geometries for each layer.
        :param patch_box: Patch box defined as [x_center, y_center, height, width].
        :param patch_angle: Patch orientation in degrees.
        :param layer_name: Name of map layer to be converted to binary map mask patch.
        :return: List of geometries for the given layer.
        """
        if layer_name in self.map_api.non_geometric_polygon_layers:
            return self._get_layer_polygon(patch_box, patch_angle, layer_name)
        elif layer_name in self.map_api.non_geometric_line_layers:
            return self._get_layer_line(patch_box, patch_angle, layer_name)
        else:
            raise ValueError("{} is not a valid layer".format(layer_name))

    def _layer_geom_to_mask(self,
                            layer_name: str,
                            layer_geom: List[Geometry],
                            local_box: Tuple[float, float, float, float],
                            canvas_size: Tuple[int, int]) -> np.ndarray:
        """
        Wrapper method that gets the mask for each layer's geometries.
        :param layer_name: The name of the layer for which we get the masks.
        :param layer_geom: List of the geometries of the layer specified in layer_name.
        :param local_box: The local patch box defined as (x_center, y_center, height, width), where typically
            x_center = y_center = 0.
        :param canvas_size: Size of the output mask (h, w).
        """
        if layer_name in self.map_api.non_geometric_polygon_layers:
            return self._polygon_geom_to_mask(layer_geom, local_box, layer_name, canvas_size)
        elif layer_name in self.map_api.non_geometric_line_layers:
            return self._line_geom_to_mask(layer_geom, local_box, layer_name, canvas_size)
        else:
            raise ValueError("{} is not a valid layer".format(layer_name))

    @staticmethod
    def mask_for_polygons(polygons: MultiPolygon, mask: np.ndarray) -> np.ndarray:
        """
        Convert a polygon or multipolygon list to an image mask ndarray.
        :param polygons: List of Shapely polygons to be converted to numpy array.
        :param mask: Canvas where mask will be generated.
        :return: Numpy ndarray polygon mask.
        """
        if not polygons:
            return mask

        def int_coords(x):
            # function to round and convert to int
            return np.array(x).round().astype(np.int32)
        exteriors = [int_coords(poly.exterior.coords) for poly in polygons]
        interiors = [int_coords(pi.coords) for poly in polygons for pi in poly.interiors]
        cv2.fillPoly(mask, exteriors, 1)
        cv2.fillPoly(mask, interiors, 0)
        return mask

    @staticmethod
    def mask_for_lines(lines: LineString, mask: np.ndarray) -> np.ndarray:
        """
        Convert a Shapely LineString back to an image mask ndarray.
        :param lines: List of shapely LineStrings to be converted to a numpy array.
        :param mask: Canvas where mask will be generated.
        :return: Numpy ndarray line mask.
        """
        if lines.geom_type == 'MultiLineString':
            for line in lines:
                coords = np.asarray(list(line.coords), np.int32)
                coords = coords.reshape((-1, 2))
                cv2.polylines(mask, [coords], False, 1, 2)
        else:
            coords = np.asarray(list(lines.coords), np.int32)
            coords = coords.reshape((-1, 2))
            cv2.polylines(mask, [coords], False, 1, 2)

        return mask

    def _polygon_geom_to_mask(self,
                              layer_geom: List[Polygon],
                              local_box: Tuple[float, float, float, float],
                              layer_name: str,
                              canvas_size: Tuple[int, int]) -> np.ndarray:
        """
        Convert polygon inside patch to binary mask and return the map patch.
        :param layer_geom: list of polygons for each map layer
        :param local_box: The local patch box defined as (x_center, y_center, height, width), where typically
            x_center = y_center = 0.
        :param layer_name: name of map layer to be converted to binary map mask patch.
        :param canvas_size: Size of the output mask (h, w).
        :return: Binary map mask patch with the size canvas_size.
        """
        if layer_name not in self.map_api.non_geometric_polygon_layers:
            raise ValueError('{} is not a polygonal layer'.format(layer_name))

        patch_x, patch_y, patch_h, patch_w = local_box

        patch = self.get_patch_coord(local_box)

        canvas_h = canvas_size[0]
        canvas_w = canvas_size[1]

        scale_height = canvas_h / patch_h
        scale_width = canvas_w / patch_w

        trans_x = -patch_x + patch_w / 2.0
        trans_y = -patch_y + patch_h / 2.0

        map_mask = np.zeros(canvas_size, np.uint8)

        for polygon in layer_geom:
            new_polygon = polygon.intersection(patch)
            if not new_polygon.is_empty:
                new_polygon = affinity.affine_transform(new_polygon,
                                                        [1.0, 0.0, 0.0, 1.0, trans_x, trans_y])
                new_polygon = affinity.scale(new_polygon, xfact=scale_width, yfact=scale_height, origin=(0, 0))

                if new_polygon.geom_type is 'Polygon':
                    new_polygon = MultiPolygon([new_polygon])
                map_mask = self.mask_for_polygons(new_polygon, map_mask)

        return map_mask

    def _line_geom_to_mask(self,
                           layer_geom: List[LineString],
                           local_box: Tuple[float, float, float, float],
                           layer_name: str,
                           canvas_size: Tuple[int, int]) -> Optional[np.ndarray]:
        """
        Convert line inside patch to binary mask and return the map patch.
        :param layer_geom: list of LineStrings for each map layer
        :param local_box: The local patch box defined as (x_center, y_center, height, width), where typically
            x_center = y_center = 0.
        :param layer_name: name of map layer to be converted to binary map mask patch.
        :param canvas_size: Size of the output mask (h, w).
        :return: Binary map mask patch in a canvas size.
        """
        if layer_name not in self.map_api.non_geometric_line_layers:
            raise ValueError("{} is not a line layer".format(layer_name))

        patch_x, patch_y, patch_h, patch_w = local_box

        patch = self.get_patch_coord(local_box)

        canvas_h = canvas_size[0]
        canvas_w = canvas_size[1]
        scale_height = canvas_h/patch_h
        scale_width = canvas_w/patch_w

        trans_x = -patch_x + patch_w / 2.0
        trans_y = -patch_y + patch_h / 2.0

        map_mask = np.zeros(canvas_size, np.uint8)

        if layer_name is 'traffic_light':
            return None

        for line in layer_geom:
            new_line = line.intersection(patch)
            if not new_line.is_empty:
                new_line = affinity.affine_transform(new_line,
                                                     [1.0, 0.0, 0.0, 1.0, trans_x, trans_y])
                new_line = affinity.scale(new_line, xfact=scale_width, yfact=scale_height, origin=(0, 0))

                map_mask = self.mask_for_lines(new_line, map_mask)
        return map_mask

    def _get_layer_polygon(self,
                           patch_box: Tuple[float, float, float, float],
                           patch_angle: float,
                           layer_name: str) -> List[Polygon]:
        """
         Retrieve the polygons of a particular layer within the specified patch.
         :param patch_box: Patch box defined as [x_center, y_center, height, width].
         :param patch_angle: Patch orientation in degrees.
         :param layer_name: name of map layer to be extracted.
         :return: List of Polygon in a patch box.
         """
        if layer_name not in self.map_api.non_geometric_polygon_layers:
            raise ValueError('{} is not a polygonal layer'.format(layer_name))

        patch_x = patch_box[0]
        patch_y = patch_box[1]

        patch = self.get_patch_coord(patch_box, patch_angle)

        records = getattr(self.map_api, layer_name)

        polygon_list = []
        if layer_name == 'drivable_area':
            for record in records:
                polygons = [self.map_api.extract_polygon(polygon_token) for polygon_token in record['polygon_tokens']]

                for polygon in polygons:
                    new_polygon = polygon.intersection(patch)
                    if not new_polygon.is_empty:
                        new_polygon = affinity.rotate(new_polygon, -patch_angle,
                                                      origin=(patch_x, patch_y), use_radians=False)
                        new_polygon = affinity.affine_transform(new_polygon,
                                                                [1.0, 0.0, 0.0, 1.0, -patch_x, -patch_y])
                        if new_polygon.geom_type is 'Polygon':
                            new_polygon = MultiPolygon([new_polygon])
                        polygon_list.append(new_polygon)

        else:
            for record in records:
                polygon = self.map_api.extract_polygon(record['polygon_token'])

                if polygon.is_valid:
                    new_polygon = polygon.intersection(patch)
                    if not new_polygon.is_empty:
                        new_polygon = affinity.rotate(new_polygon, -patch_angle,
                                                      origin=(patch_x, patch_y), use_radians=False)
                        new_polygon = affinity.affine_transform(new_polygon,
                                                                [1.0, 0.0, 0.0, 1.0, -patch_x, -patch_y])
                        if new_polygon.geom_type is 'Polygon':
                            new_polygon = MultiPolygon([new_polygon])
                        polygon_list.append(new_polygon)

        return polygon_list

    def _get_layer_line(self,
                        patch_box: Tuple[float, float, float, float],
                        patch_angle: float,
                        layer_name: str) -> Optional[List[LineString]]:
        """
        Retrieve the lines of a particular layer within the specified patch.
        :param patch_box: Patch box defined as [x_center, y_center, height, width].
        :param patch_angle: Patch orientation in degrees.
        :param layer_name: name of map layer to be converted to binary map mask patch.
        :return: List of LineString in a patch box.
        """
        if layer_name not in self.map_api.non_geometric_line_layers:
            raise ValueError("{} is not a line layer".format(layer_name))

        if layer_name is 'traffic_light':
            return None

        patch_x = patch_box[0]
        patch_y = patch_box[1]

        patch = self.get_patch_coord(patch_box, patch_angle)

        line_list = []
        records = getattr(self.map_api, layer_name)
        for record in records:
            line = self.map_api.extract_line(record['line_token'])
            if line.is_empty:  # Skip lines without nodes.
                continue

            new_line = line.intersection(patch)
            if not new_line.is_empty:
                new_line = affinity.rotate(new_line, -patch_angle, origin=(patch_x, patch_y), use_radians=False)
                new_line = affinity.affine_transform(new_line,
                                                     [1.0, 0.0, 0.0, 1.0, -patch_x, -patch_y])
                line_list.append(new_line)

        return line_list

    @staticmethod
    def get_patch_coord(patch_box: Tuple[float, float, float, float],
                        patch_angle: float = 0.0) -> Polygon:
        """
        Convert patch_box to shapely Polygon coordinates.
        :param patch_box: Patch box defined as [x_center, y_center, height, width].
        :param patch_angle: Patch orientation in degrees.
        :return: Box Polygon for patch_box.
        """
        patch_x, patch_y, patch_h, patch_w = patch_box

        x_min = patch_x - patch_w / 2.0
        y_min = patch_y - patch_h / 2.0
        x_max = patch_x + patch_w / 2.0
        y_max = patch_y + patch_h / 2.0

        patch = box(x_min, y_min, x_max, y_max)
        patch = affinity.rotate(patch, patch_angle, origin=(patch_x, patch_y), use_radians=False)

        return patch<|MERGE_RESOLUTION|>--- conflicted
+++ resolved
@@ -137,14 +137,9 @@
         self.road_divider = self._load_layer('road_divider')
         self.lane_divider = self._load_layer('lane_divider')
         self.traffic_light = self._load_layer('traffic_light')
-<<<<<<< HEAD
-        self.arcline_path_3 = self._load_layer('arcline_path_3')
+        self.arcline_path_3 = self._load_arcline_path()
         self.lane_connector = self._load_layer('lane_connector')
         self.connectivity = self._load_layer('connectivity')
-=======
-        self.arcline_path_3 = self._load_arcline_path()
-        self.lane_connector = self._load_layer('lane_connector')
->>>>>>> a7146227
 
     def _make_token2ind(self) -> None:
         """ Store the mapping from token to layer index for each layer. """
@@ -456,16 +451,10 @@
     def get_records_in_radius(self, x: float, y: float, radius: float,
                               layer_names: List[str], mode: str = 'intersect') -> Dict[str, List[str]]:
         """
-<<<<<<< HEAD
-        Get all the record token that intersects or is within a given radius of a point.
-        :param x: X-coordinate in global frame.
-        :param y: y-coordinate in global frame.
-=======
         Get all the record tokens that intersect a square patch of side length 2*radius centered on (x,y).
         :param x: X-coordinate in global frame.
         :param y: y-coordinate in global frame.
         :param radius: All records within radius meters of point (x, y) will be returned.
->>>>>>> a7146227
         :param layer_names: Names of the layers that we want to retrieve. By default will always
         look at the all non geometric layers.
         :param mode: "intersect" will return all non geometric records that intersects the patch, "within" will return
@@ -473,13 +462,8 @@
         :return: Dictionary of layer_name - tokens pairs.
         """
 
-<<<<<<< HEAD
-        box = [x - radius, y - radius, x + radius, y + radius]
-        return self.explorer.get_records_in_patch(box, layer_names, mode)
-=======
         patch = (x - radius, y - radius, x + radius, y + radius)
         return self.explorer.get_records_in_patch(patch, layer_names, mode)
->>>>>>> a7146227
 
     def discretize_lanes(self, tokens: List[str],
                          resolution_meters: float) -> Dict[str, List[Tuple[float, float, float]]]:
@@ -493,7 +477,6 @@
 
         return {ID: discretize_lane(self.arcline_path_3.get(ID, []), resolution_meters) for ID in tokens}
 
-<<<<<<< HEAD
     def _get_connected_lanes(self, lane_token: str, incoming_outgoing: str) -> List[str]:
         """
         Helper for getting the lanes connected to a given lane
@@ -524,8 +507,7 @@
         """
 
         return self._get_connected_lanes(lane_token, 'incoming')
-=======
->>>>>>> a7146227
+
 
 class NuScenesMapExplorer:
     """ Helper class to explore the nuScenes map data. """
